--- conflicted
+++ resolved
@@ -207,9 +207,6 @@
     bits
 }
 
-<<<<<<< HEAD
-impl<C: CurveGroup> Debug for Parameters<C> {
-=======
 
 impl<C: ProjectiveCurve, W: Window> MMRTwoToOneCRHScheme for TwoToOneCRH<C, W> {
     type Input = [u8];
@@ -288,7 +285,6 @@
 
 
 impl<C: ProjectiveCurve> Debug for Parameters<C> {
->>>>>>> 65b29e4c
     fn fmt(&self, f: &mut Formatter<'_>) -> FmtResult {
         writeln!(f, "Pedersen Hash Parameters {{")?;
         for (i, g) in self.generators.iter().enumerate() {
